---
title: DESCRIBE Statement
sidebarTitle: DESCRIBE
---

## Description

The `DESCRIBE` statement is used to display the attributes of an existing model.

The available options to describe a model depend on the underlying engine.

## Syntax

Here is how to retrieve general information on the model:

```sql
DESCRIBE model_name;
```

This command is similar to the below command:

```sql
SELECT *
FROM models
WHERE name = 'model_name';
```

One difference between these two commands is that `DESCRIBE` outputs an additional column that stores all available options to describe a model, depending on the underlying engine.

## Examples

### Lightwood Models

MindsDB uses the Lightwood engine by default. Let's see how to describe such models.

```sql
DESCRIBE home_rentals_model;
```

On execution we get:

```sql
+--------------------------------------+--------------------+-----------+---------+--------+---------+----------+----------+--------------+---------------+-----------------+--------+--------------------------------------+----------------------------+--------+
| tables                               | NAME               | ENGINE    | PROJECT | ACTIVE | VERSION | STATUS   | ACCURACY | PREDICT      | UPDATE_STATUS | MINDSDB_VERSION | ERROR  | SELECT_DATA_QUERY                    | TRAINING_OPTIONS           | TAG    |
+--------------------------------------+--------------------+-----------+---------+--------+---------+----------+----------+--------------+---------------+-----------------+--------+--------------------------------------+----------------------------+--------+
| ["info","features","model","jsonai"] | home_rentals_model | lightwood | mindsdb | true   | 1       | complete | 0.999    | rental_price | up_to_date    | 23.4.4.0        | [NULL] | SELECT * FROM demo_data.home_rentals | {'target': 'rental_price'} | [NULL] |
+--------------------------------------+--------------------+-----------+---------+--------+---------+----------+----------+--------------+---------------+-----------------+--------+--------------------------------------+----------------------------+--------+
```

The `tables` output column lists all available options to describe a model.

<Tabs>
<Tab title='DESCRIBE info'>

```sql
DESCRIBE home_rentals_model.info;
```

The above command returns the following output columns:

    <table>
      <thead>
        <tr>
          <th>Name</th>
          <th>Description</th>
        </tr>
      </thead>
      <tbody>
        <tr>
          <td><code>accuracies</code></td>
          <td>It lists the accuracy function used to evaluate the model and the achieved score.</td>
        </tr>
        <tr>
          <td><code>column_importances</code></td>
          <td>It lists all feature-type columns and assigns importance values.</td>
        </tr>
        <tr>
          <td><code>outputs</code></td>
          <td>The target column.</td>
        </tr>
        <tr>
          <td><code>inputs</code></td>
          <td>All the feature columns.</td>
        </tr>
      </tbody>
    </table>

</Tab>
<Tab title='DESCRIBE features'>

```sql
DESCRIBE home_rentals_model.features;
```

The above command returns the following output columns:

    <table>
      <thead>
        <tr>
          <th>Name</th>
          <th>Description</th>
        </tr>
      </thead>
      <tbody>
        <tr>
          <td><code>column</code></td>
          <td>Data columns that were used to create the model.</td>
        </tr>
        <tr>
          <td><code>type</code></td>
          <td>Data type of the column.</td>
        </tr>
        <tr>
          <td><code>encoder</code></td>
          <td>Encoder type used for the column.</td>
        </tr>
        <tr>
          <td><code>role</code></td>
          <td>Role of the column (`feature` or `target`).</td>
        </tr>
      </tbody>
    </table>

</Tab>
<Tab title='DESCRIBE model'>

```sql
DESCRIBE home_rentals_model.model;
```

The above command returns the following output columns:

    <table>
      <thead>
        <tr>
          <th>Name</th>
          <th>Description</th>
        </tr>
      </thead>
      <tbody>
        <tr>
          <td><code>name</code></td>
          <td>Name of the candidate model.</td>
        </tr>
        <tr>
          <td><code>performance</code></td>
          <td>Accuracy value from 0 to 1, depending on the type of the model.</td>
        </tr>
        <tr>
          <td><code>training_time</code></td>
          <td>Time elapsed for the training of the model.</td>
        </tr>
        <tr>
          <td><code>selected</code></td>
          <td>`1` for the best performing model and `0` for the rest.</td>
        </tr>
        <tr>
          <td><code>accuracy_functions</code></td>
          <td>It defines the accuracy function used to evaluate the model. It stores the `r2_score` value for regression predictions, the `balanced_accuracy_score` value for classification predictions, and the `bounded_ts_accuracy` value for time series predictions. The values vary between 0 and 1, where 1 indicates a perfect predictor, based on results obtained for a held out portion of data.</td>
        </tr>
      </tbody>
    </table>

</Tab>
<Tab title='DESCRIBE jsonai'>

```sql
DESCRIBE home_rentals_model.jsonai;
```

The above command returns the following output column:

    <table>
      <thead>
        <tr>
          <th>Name</th>
          <th>Description</th>
        </tr>
      </thead>
      <tbody>
        <tr>
          <td><code>ensemble</code></td>
          <td>Object of the JSON type describing the parameters used to select the best candidate model.</td>
        </tr>
      </tbody>
    </table>

</Tab>
</Tabs>

### NLP Models

MindsDB offers NLP models that utilize either Hugging Face or OpenAI engines. Let's see how to describe such models.

```sql
DESCRIBE sentiment_classifier;
```

On execution we get:

```sql
+---------------------+----------------------+--------+---------+--------+---------+----------+----------+-----------+---------------+-----------------+--------+-------------------+---------------------------------------------------------------------------------------------------------------------------------------------------------------------------------------------------------------------------------------------------------------------------------------------------------------+--------+
| tables              | NAME                 | ENGINE | PROJECT | ACTIVE | VERSION | STATUS   | ACCURACY | PREDICT   | UPDATE_STATUS | MINDSDB_VERSION | ERROR  | SELECT_DATA_QUERY | TRAINING_OPTIONS                                                                                                                                                                                                                                                                                              | TAG    |
+---------------------+----------------------+--------+---------+--------+---------+----------+----------+-----------+---------------+-----------------+--------+-------------------+---------------------------------------------------------------------------------------------------------------------------------------------------------------------------------------------------------------------------------------------------------------------------------------------------------------+--------+
| ["args","metadata"] | sentiment_classifier | openai | mindsdb | true   | 1       | complete | [NULL]   | sentiment | up_to_date    | 23.1.3.2        | [NULL] | [NULL]            | {'target': 'sentiment', 'using': {'prompt_template': 'describe the sentiment of the reviews\n                     strictly as "positive", "neutral", or "negative".\n                     "I love the product":positive\n                     "It is a scam":negative\n                     "{{review}}.":'}} | [NULL] |
+---------------------+----------------------+--------+---------+--------+---------+----------+----------+-----------+---------------+-----------------+--------+-------------------+---------------------------------------------------------------------------------------------------------------------------------------------------------------------------------------------------------------------------------------------------------------------------------------------------------------+--------+
```

The `tables` output column lists all available options to describe a model.

<Tabs>
<Tab title='DESCRIBE args'>

```sql
DESCRIBE sentiment_classifier.args;
```

The above command returns the following output columns:

    <table>
      <thead>
        <tr>
          <th>Name</th>
          <th>Description</th>
        </tr>
      </thead>
      <tbody>
        <tr>
          <td><code>key</code></td>
          <td>It stores parameters, such as `prompt_template` and `target`.</td>
        </tr>
        <tr>
          <td><code>value</code></td>
          <td>It stores parameter values.</td>
        </tr>
      </tbody>
    </table>

</Tab>
<Tab title='DESCRIBE metadata'>

```sql
DESCRIBE sentiment_classifier.metadata;
```

The above command returns the following output columns:

    <table>
      <thead>
        <tr>
          <th>Name</th>
          <th>Description</th>
        </tr>
      </thead>
      <tbody>
        <tr>
          <td><code>key</code></td>
          <td>It stores metadata parameters.</td>
        </tr>
        <tr>
          <td><code>value</code></td>
          <td>It stores parameter values.</td>
        </tr>
      </tbody>
    </table>

</Tab>
</Tabs>

### Nixtla Models

MindsDB integrates Nixtla engines, such as StatsForecast, NeuralForecast, and HierarchicalForecast. Let's see how to describe models based on Nixtla engines.

```sql
DESCRIBE quarterly_expenditure_forecaster;
```

On execution we get:

```sql
+-----------------------------+----------------------------------+---------------+---------+--------+---------+----------+----------+-------------+---------------+-----------------+--------+---------------------------------------+-----------------------------------------------------------------------------------------------------------------------------------------------------+--------+
| tables                      | NAME                             | ENGINE        | PROJECT | ACTIVE | VERSION | STATUS   | ACCURACY | PREDICT     | UPDATE_STATUS | MINDSDB_VERSION | ERROR  | SELECT_DATA_QUERY                     | TRAINING_OPTIONS                                                                                                                                    | TAG    |
+-----------------------------+----------------------------------+---------------+---------+--------+---------+----------+----------+-------------+---------------+-----------------+--------+---------------------------------------+-----------------------------------------------------------------------------------------------------------------------------------------------------+--------+
| ["info","features","model"] | quarterly_expenditure_forecaster | statsforecast | mindsdb | true   | 1       | complete | [NULL]   | expenditure | up_to_date    | 23.4.4.0        | [NULL] | SELECT * FROM historical_expenditures | {'target': 'expenditure', 'using': {}, 'timeseries_settings': {'is_timeseries': True, 'order_by': 'month', 'horizon': 3, 'group_by': ['category']}} | [NULL] |
+-----------------------------+----------------------------------+---------------+---------+--------+---------+----------+----------+-------------+---------------+-----------------+--------+---------------------------------------+-----------------------------------------------------------------------------------------------------------------------------------------------------+--------+
```

The `tables` output column lists all available options to describe a model.

<Tabs>
<Tab title='DESCRIBE info'>

```sql
DESCRIBE quarterly_expenditure_forecaster.info;
```

The above command returns the following output columns:

    <table>
      <thead>
        <tr>
          <th>Name</th>
          <th>Description</th>
        </tr>
      </thead>
      <tbody>
        <tr>
          <td><code>accuracies</code></td>
          <td>It lists the chosen model name and its accuracy score.</td>
        </tr>
        <tr>
          <td><code>outputs</code></td>
          <td>The target column.</td>
        </tr>
        <tr>
          <td><code>inputs</code></td>
          <td>All the feature columns.</td>
        </tr>
      </tbody>
    </table>

</Tab>
<Tab title='DESCRIBE features'>

```sql
DESCRIBE quarterly_expenditure_forecaster.features;
```

The above command returns the following output columns:

    <table>
      <thead>
        <tr>
          <th>Name</th>
          <th>Description</th>
        </tr>
      </thead>
      <tbody>
        <tr>
          <td><code>ds</code></td>
          <td>It defines intervals between records. For example, here, we've got monthly expenditure records.</td>
        </tr>
        <tr>
          <td><code>y</code></td>
          <td>It stores the target column.</td>
        </tr>
        <tr>
          <td><code>unique_id</code></td>
          <td>It stores columns listed in the `GROUP BY` clause. It defines the column(s) in the dataset by which you can split it into multiple time series that track the same process or value for different entities or groups.</td>
        </tr>
      </tbody>
    </table>

</Tab>
<Tab title='DESCRIBE model'>

```sql
DESCRIBE quarterly_expenditure_forecaster.model;
```

The above command returns the following output columns:

    <table>
      <thead>
        <tr>
          <th>Name</th>
          <th>Description</th>
        </tr>
      </thead>
      <tbody>
        <tr>
          <td><code>model_name</code></td>
          <td>It is the chosen model name.</td>
        </tr>
        <tr>
          <td><code>frequency</code></td>
          <td>It is the frequency</td>
        </tr>
        <tr>
          <td><code>season_length</code></td>
          <td>It indicates how many measurements until the next *season* occurs. For example, a time series with monthly measurements and a season length of 12 means that, every 12 months, a new *season* occurs. It can have a very strong effect on the final model’s performance.</td>
        </tr>
        <tr>
          <td><code>hierarchy</code></td>
          <td>It defines whether HierarchicalForecast is used (`true`) or not (`false`).</td>
        </tr>
      </tbody>
    </table>

</Tab>
</Tabs>

### Other Models

Models that utlize LangChain or are brought to MindsDB via MLflow can be described as follows:

```sql
DESCRIBE other_model;
```

The above command returs `["info"]` in its first output column.

```sql
DESCRIBE other_model.info;
```

The above command lists basic model information.

<Note>
<<<<<<< HEAD
If you need more information on how to `DESCRIBE [MODEL]` or understand the results, feel free to ask us on the [community Slack workspace](https://join.slack.com/t/mindsdbcommunity/shared_invite/zt-o8mrmx3l-5ai~5H66s6wlxFfBMVI6wQ).
=======
If you need more information on how to `DESCRIBE [MODEL]` or understand the results, feel free to ask us on the [community Slack workspace](https://mindsdb.com/joincommunity).
>>>>>>> af04b034
</Note><|MERGE_RESOLUTION|>--- conflicted
+++ resolved
@@ -407,9 +407,5 @@
 The above command lists basic model information.
 
 <Note>
-<<<<<<< HEAD
-If you need more information on how to `DESCRIBE [MODEL]` or understand the results, feel free to ask us on the [community Slack workspace](https://join.slack.com/t/mindsdbcommunity/shared_invite/zt-o8mrmx3l-5ai~5H66s6wlxFfBMVI6wQ).
-=======
 If you need more information on how to `DESCRIBE [MODEL]` or understand the results, feel free to ask us on the [community Slack workspace](https://mindsdb.com/joincommunity).
->>>>>>> af04b034
 </Note>