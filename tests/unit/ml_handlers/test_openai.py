--- conflicted
+++ resolved
@@ -220,15 +220,11 @@
     @patch("mindsdb.integrations.handlers.postgres_handler.Handler")
     def test_bulk_normal_completion(self, mock_handler):
         """Tests normal completions (e.g. text-davinci-003) with bulk joins that are larger than the max batch_size"""
-<<<<<<< HEAD
         class MockHandlerStorage:
             def json_get(self, key):
                 return {'ft-suffix': {'ft-suffix': '$'}}[key]  # finetuning suffix, irrelevant for this test but needed for init  # noqa
 
         # create project
-        self.run_sql("create database proj")
-=======
->>>>>>> f4ad1d92
         handler = OpenAIHandler(
             model_storage=None,  # the storage does not matter for this test
             engine_storage=MockHandlerStorage()  # nor does this, but we do need to pass some object due to the init procedure  # noqa
