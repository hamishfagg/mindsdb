import copy
import datetime as dt
import importlib
import json
import os
import sys
import tempfile
from unittest import mock
from pathlib import Path

import duckdb
import numpy as np
import pandas as pd
from mindsdb_sql.render.sqlalchemy_render import SqlalchemyRender


def unload_module(path):
    # remove all modules started with path
    import sys

    to_remove = []
    for module_name in sys.modules:
        if module_name.startswith(path + ".") or module_name == path:
            to_remove.append(module_name)
    to_remove.sort(reverse=True)
    for module_name in to_remove:
        sys.modules.pop(module_name)


class BaseUnitTest:
    """
    mindsdb instance with temporal database and config
    """

    @staticmethod
    def setup_class(cls):
        # remove imports of mindsdb in previous tests
        unload_module("mindsdb")

        # database temp file
        cls.db_file = tempfile.mkstemp(prefix="mindsdb_db_")[1]

        # config
        config = {"storage_db": "sqlite:///" + cls.db_file}
        # config temp file
        fdi, cfg_file = tempfile.mkstemp(prefix="mindsdb_conf_")

        with os.fdopen(fdi, "w") as fd:
            json.dump(config, fd)

        os.environ["MINDSDB_CONFIG_PATH"] = cfg_file

        # initialize config
        from mindsdb.utilities.config import Config

        Config()

        from mindsdb.interfaces.storage import db

        db.init()
        cls.db = db

        from multiprocessing import dummy

        # We might not have torch installed. So ignore any errors
        try:
            mp_patcher = mock.patch("torch.multiprocessing.get_context").__enter__()
            mp_patcher.side_effect = lambda x: dummy
        except Exception:
            mp_patcher = mock.patch("multiprocessing.get_context").__enter__()
            mp_patcher.side_effect = lambda x: dummy

    @staticmethod
    def teardown_class(cls):
        # remove tmp db file
        cls.db.session.close()
        os.unlink(cls.db_file)

        # remove environ for next tests
        del os.environ["MINDSDB_DB_CON"]

        # remove import of mindsdb for next tests
        unload_module("mindsdb")

    def setup_method(self):
        self.clear_db(self.db)

    def clear_db(self, db):
        # drop
        db.session.rollback()
        db.Base.metadata.drop_all(db.engine)

        # create
        db.Base.metadata.create_all(db.engine)

        # fill with data
        r = db.Integration(name="files", data={}, engine="files")
        db.session.add(r)
        r = db.Integration(name="views", data={}, engine="views")
        db.session.add(r)
        r = db.Integration(name="autokeras", data={}, engine="autokeras")
        db.session.add(r)
        r = db.Integration(name="autogluon", data={}, engine="autogluon")
        db.session.add(r)
        r = db.Integration(name="huggingface", data={}, engine="huggingface")
        db.session.add(r)
        r = db.Integration(name="merlion", data={}, engine="merlion")
        db.session.add(r)
        r = db.Integration(name="monkeylearn", data={}, engine="monkeylearn")
        db.session.add(r)
        r = db.Integration(name="statsforecast", data={}, engine="statsforecast")
        db.session.add(r)
        r = db.Integration(name="dummy_ml", data={}, engine="dummy_ml")
        db.session.add(r)
        r = db.Integration(name="neuralforecast", data={}, engine="neuralforecast")
        db.session.add(r)
        r = db.Integration(
            name="popularity_recommender", data={}, engine="popularity_recommender"
        )
        db.session.add(r)
        r = db.Integration(name="lightfm", data={}, engine="lightfm")
        db.session.add(r)
        r = db.Integration(name="openai", data={}, engine="openai")
        db.session.add(r)
        r = db.Integration(
            name="anomaly_detection", data={}, engine="anomaly_detection"
        )
        db.session.add(r)
        r = db.Integration(
            name="anyscale_endpoints", data={}, engine="anyscale_endpoints"
        )
        db.session.add(r)
        r = db.Integration(
            name="langchain_embedding", data={}, engine="langchain_embedding"
        )
        db.session.add(r)
        r = db.Integration(name="writer", data={}, engine="writer")
        db.session.add(r)
        r = db.Integration(name="rag", data={}, engine="rag")
        db.session.add(r)
        r = db.Integration(name="pycaret", data={}, engine="pycaret")
        db.session.add(r)

        r = db.Integration(name="dummy_llm", data={}, engine="dummy_llm")
        db.session.add(r)

        r = db.Integration(name="vertex", data={}, engine="vertex")
        db.session.add(r)

        # Lightwood should always be last (else tests break, why?)
        r = db.Integration(name="lightwood", data={}, engine="lightwood")
        db.session.add(r)

        db.session.flush()

        self.lw_integration_id = r.id

        # default project
        r = db.Project(name="mindsdb")
        db.session.add(r)

        db.session.commit()
        return db

    @staticmethod
    def ret_to_df(ret):
        # converts executor response to dataframe
        columns = [
            col.alias if col.alias is not None else col.name for col in ret.columns
        ]
        return pd.DataFrame(ret.data, columns=columns)


class BaseExecutorTest(BaseUnitTest):
    """
    Set up executor: mock data handler
    """

    def setup_method(self):
        super().setup_method()
        self.set_executor()

    def set_executor(
        self,
        mock_lightwood=False,
        mock_model_controller=False,
        import_dummy_ml=False,
        import_dummy_llm=False,
    ):
        # creates executor instance with mocked model_interface
        from mindsdb.api.mysql.mysql_proxy.controllers.session_controller import (
            SessionController,
        )
        from mindsdb.api.mysql.mysql_proxy.executor.executor_commands import (
            ExecuteCommands,
        )
        from mindsdb.interfaces.database.integrations import integration_controller
        from mindsdb.interfaces.file.file_controller import FileController
        from mindsdb.interfaces.model.model_controller import ModelController
        from mindsdb.utilities.context import context as ctx

        self.file_controller = FileController()

        if mock_model_controller:
            model_controller = mock.Mock()
            self.mock_model_controller = model_controller
        else:
            model_controller = ModelController()

        # no predictors yet
        # self.mock_model_controller.get_models.side_effect = lambda: []

        if import_dummy_ml:
            test_handler_path = os.path.dirname(__file__)
            sys.path.append(test_handler_path)

            handler_dir = Path(test_handler_path) / 'dummy_ml_handler'
            integration_controller.import_handler('', handler_dir)

<<<<<<< HEAD
            handler_module = sys.modules["dummy_ml_handler"]
            handler_meta = integration_controller._get_handler_meta(handler_module)
            integration_controller.handlers_import_status[
                handler_meta["name"]
            ] = handler_meta

        if import_dummy_llm:
            spec = importlib.util.spec_from_file_location(
                "dummy_llm_handler", "./tests/unit/dummy_llm_handler/__init__.py"
            )
            foo = importlib.util.module_from_spec(spec)
            sys.modules["dummy_llm_handler"] = foo
            spec.loader.exec_module(foo)

            handler_module = sys.modules["dummy_llm_handler"]
            handler_meta = integration_controller._get_handler_meta(handler_module)
            integration_controller.handlers_import_status[
                handler_meta["name"]
            ] = handler_meta
=======
            if not integration_controller.handlers_import_status['dummy_ml']['import']['success']:
                error = integration_controller.handlers_import_status['dummy_ml']['import']['error_message']
                raise Exception(f"Can not import: {str(handler_dir)}: {error}")
>>>>>>> ecdcc69c

        if mock_lightwood:
            predict_patcher = mock.patch(
                "mindsdb.integrations.libs.ml_exec_base.BaseMLEngineExec.predict"
            )
            self.mock_predict = predict_patcher.__enter__()

            create_patcher = mock.patch(
                "mindsdb.integrations.handlers.lightwood_handler.Handler.create"
            )
            self.mock_create = create_patcher.__enter__()

        ctx.set_default()
        sql_session = SessionController()
        sql_session.database = "mindsdb"
        sql_session.integration_controller = integration_controller

        self.command_executor = ExecuteCommands(sql_session, executor=None)

        # disable cache. it is need to check predictor input
        config_patch = mock.patch("mindsdb.utilities.cache.FileCache.get")
        self.mock_config = config_patch.__enter__()
        self.mock_config.side_effect = lambda x: None

    def save_file(self, name, df):
        file_path = tempfile.mktemp(prefix="mindsdb_file_")
        df.to_parquet(file_path)
        self.file_controller.save_file(name, file_path, name)

    def set_handler(self, mock_handler, name, tables, engine="postgres"):
        # integration
        # delete by name
        r = self.db.Integration.query.filter_by(name=name).first()
        if r is not None:
            self.db.session.delete(r)

        # create
        r = self.db.Integration(name=name, data={}, engine=engine)
        self.db.session.add(r)
        self.db.session.commit()

        from mindsdb.integrations.libs.response import RESPONSE_TYPE
        from mindsdb.integrations.libs.response import HandlerResponse as Response

        def handler_response(df):
            response = Response(RESPONSE_TYPE.TABLE, df)
            return response

        def get_tables_f():
            tables_ar = []
            for table in tables:
                tables_ar.append(
                    {
                        "table_schema": "public",
                        "table_name": table,
                        "table_type": "BASE TABLE",
                    }
                )

            return handler_response(
                pd.DataFrame(
                    [
                        {
                            "table_schema": "public",
                            "table_name": "table1",
                            "table_type": "BASE TABLE",
                        }
                    ]
                )
            )

        mock_handler().get_tables.side_effect = get_tables_f

        def get_columns_f(table_name):
            type = "varchar"
            cols = []
            for col, typ in tables[table_name].dtypes.items():
                if pd.api.types.is_integer_dtype(typ):
                    type = "integer"
                elif pd.api.types.is_float_dtype(typ):
                    type = "float"
                elif pd.api.types.is_datetime64_dtype(typ):
                    type = "datetime"
                cols.append({"Field": col, "Type": type})
            return handler_response(pd.DataFrame(cols))

        mock_handler().get_columns.side_effect = get_columns_f

        # use duckdb to execute query for integrations
        def native_query_f(query):
            con = duckdb.connect(database=":memory:")

            for table, df in tables.items():
                con.register(table, df)
            try:
                result_df = con.execute(query).fetchdf()
                result_df = result_df.replace({np.nan: None})
            except:
                # it can be not supported command like update or insert
                result_df = pd.DataFrame()
            for table in tables.keys():
                con.unregister(table)

            con.close()
            return handler_response(result_df)

        def query_f(query):
            renderer = SqlalchemyRender("postgres")
            query_str = renderer.get_string(query, with_failback=True)
            return native_query_f(query_str)

        mock_handler().native_query.side_effect = native_query_f

        mock_handler().query.side_effect = query_f

    def set_project(self, project):
        r = self.db.Project.query.filter_by(name=project["name"]).first()
        if r is not None:
            self.db.session.delete(r)

        r = self.db.Project(
            id=1,
            name=project["name"],
        )
        self.db.session.add(r)
        self.db.session.commit()


class BaseExecutorDummyML(BaseExecutorTest):
    """
    Set up executor: mock data handler
    """

    def setup_method(self):
        super().setup_method()
        self.set_executor(import_dummy_ml=True)


class BaseExecutorDummyLLM(BaseExecutorTest):
    """
    Set up executor: mock LLM handler
    """

    def setup_method(self):
        super().setup_method()
        self.set_executor(import_dummy_llm=True)


class BaseExecutorMockPredictor(BaseExecutorTest):
    """
    Set up executor: mock data handler and LW handler
    """

    def setup_method(self):
        super().setup_method()
        self.set_executor(mock_lightwood=True, mock_model_controller=True)

    def set_predictor(self, predictor):
        # fill model_interface mock with predictor data for test case

        # clear calls
        self.mock_model_controller.reset_mock()
        self.mock_predict.reset_mock()
        self.mock_create.reset_mock()

        # remove previous predictor record
        r = self.db.Predictor.query.filter_by(name=predictor["name"]).first()
        if r is not None:
            self.db.session.delete(r)

        if "problem_definition" not in predictor:
            predictor["problem_definition"] = {
                "timeseries_settings": {"is_timeseries": False}
            }

        # add predictor to table
        r = self.db.Predictor(
            name=predictor["name"],
            data={"dtypes": predictor["dtypes"]},
            learn_args=predictor["problem_definition"],
            to_predict=predictor["predict"],
            integration_id=self.lw_integration_id,
            project_id=1,
            status="complete",
        )
        self.db.session.add(r)
        self.db.session.commit()

        def predict_f(_model_name, data, pred_format="dict", *args, **kargs):
            dict_arr = []
            explain_arr = []
            if isinstance(data, dict):
                data = [data]

            predicted_value = predictor["predicted_value"]
            target = predictor["predict"]

            meta = {
                # 'select_data_query': None, 'when_data': None,
                "original": None,
                "confidence": 0.8,
                "anomaly": None,
            }

            data = copy.deepcopy(data)
            for row in data:
                # row = row.copy()
                exp_row = {
                    "predicted_value": predictor["predicted_value"],
                    "confidence": 0.9999,
                    "anomaly": None,
                    "truth": None,
                }
                explain_arr.append({predictor["predict"]: exp_row})

                row[target] = predicted_value
                # dict_arr.append({predictor['predict']: row})

                for k, v in meta.items():
                    row[f"{target}_{k}"] = v
                row[f"{target}_explain"] = str(exp_row)

            if pred_format == "explain":
                return explain_arr
            return pd.DataFrame(data)

        predictor_record = {
            "version": None,
            "is_active": None,
            "status": "complete",
            "current_phase": None,
            "accuracy": 0.9992752583404642,
            "data_source": None,
            "update": "available",
            "data_source_name": None,
            "mindsdb_version": "22.3.5.0",
            "error": None,
            "train_end_at": None,
            "updated_at": dt.datetime(2022, 5, 12, 16, 40, 26),
            "created_at": dt.datetime(2022, 4, 4, 14, 48, 39),
        }
        predictor["dtype_dict"] = predictor["dtypes"]
        predictor_record.update(predictor)

        def get_model_data_f(name, *args):
            if name != predictor["name"]:
                raise Exception(f"Model does not exists: {name}")
            return predictor_record

        # inject predictor info to model interface
        self.mock_predict.side_effect = predict_f
        self.mock_model_controller.get_models.side_effect = lambda: [predictor_record]
        self.mock_model_controller.get_model_data.side_effect = get_model_data_f<|MERGE_RESOLUTION|>--- conflicted
+++ resolved
@@ -114,17 +114,13 @@
         db.session.add(r)
         r = db.Integration(name="neuralforecast", data={}, engine="neuralforecast")
         db.session.add(r)
-        r = db.Integration(
-            name="popularity_recommender", data={}, engine="popularity_recommender"
-        )
+        r = db.Integration(name="popularity_recommender", data={}, engine="popularity_recommender")
         db.session.add(r)
         r = db.Integration(name="lightfm", data={}, engine="lightfm")
         db.session.add(r)
         r = db.Integration(name="openai", data={}, engine="openai")
         db.session.add(r)
-        r = db.Integration(
-            name="anomaly_detection", data={}, engine="anomaly_detection"
-        )
+        r = db.Integration(name="anomaly_detection", data={}, engine="anomaly_detection")
         db.session.add(r)
         r = db.Integration(
             name="anyscale_endpoints", data={}, engine="anyscale_endpoints"
@@ -139,9 +135,6 @@
         r = db.Integration(name="rag", data={}, engine="rag")
         db.session.add(r)
         r = db.Integration(name="pycaret", data={}, engine="pycaret")
-        db.session.add(r)
-
-        r = db.Integration(name="dummy_llm", data={}, engine="dummy_llm")
         db.session.add(r)
 
         r = db.Integration(name="vertex", data={}, engine="vertex")
@@ -165,9 +158,7 @@
     @staticmethod
     def ret_to_df(ret):
         # converts executor response to dataframe
-        columns = [
-            col.alias if col.alias is not None else col.name for col in ret.columns
-        ]
+        columns = [col.alias if col.alias is not None else col.name for col in ret.columns]
         return pd.DataFrame(ret.data, columns=columns)
 
 
@@ -217,12 +208,9 @@
             handler_dir = Path(test_handler_path) / 'dummy_ml_handler'
             integration_controller.import_handler('', handler_dir)
 
-<<<<<<< HEAD
-            handler_module = sys.modules["dummy_ml_handler"]
-            handler_meta = integration_controller._get_handler_meta(handler_module)
-            integration_controller.handlers_import_status[
-                handler_meta["name"]
-            ] = handler_meta
+            if not integration_controller.handlers_import_status['dummy_ml']['import']['success']:
+                error = integration_controller.handlers_import_status['dummy_ml']['import']['error_message']
+                raise Exception(f"Can not import: {str(handler_dir)}: {error}")
 
         if import_dummy_llm:
             spec = importlib.util.spec_from_file_location(
@@ -237,21 +225,12 @@
             integration_controller.handlers_import_status[
                 handler_meta["name"]
             ] = handler_meta
-=======
-            if not integration_controller.handlers_import_status['dummy_ml']['import']['success']:
-                error = integration_controller.handlers_import_status['dummy_ml']['import']['error_message']
-                raise Exception(f"Can not import: {str(handler_dir)}: {error}")
->>>>>>> ecdcc69c
 
         if mock_lightwood:
-            predict_patcher = mock.patch(
-                "mindsdb.integrations.libs.ml_exec_base.BaseMLEngineExec.predict"
-            )
+            predict_patcher = mock.patch("mindsdb.integrations.libs.ml_exec_base.BaseMLEngineExec.predict")
             self.mock_predict = predict_patcher.__enter__()
 
-            create_patcher = mock.patch(
-                "mindsdb.integrations.handlers.lightwood_handler.Handler.create"
-            )
+            create_patcher = mock.patch("mindsdb.integrations.handlers.lightwood_handler.Handler.create")
             self.mock_create = create_patcher.__enter__()
 
         ctx.set_default()
