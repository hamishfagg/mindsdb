--- conflicted
+++ resolved
@@ -16,13 +16,9 @@
 from mindsdb.utilities.ps import wait_port, is_port_in_use
 from mindsdb_native import CONFIG
 
-<<<<<<< HEAD
 DATASETS_PATH = os.getenv('DATASETS_PATH')
 
-USE_EXTERNAL_DB_SERVER = bool(int(os.getenv('USE_EXTERNAL_DB_SERVER') or "0"))
-=======
 USE_EXTERNAL_DB_SERVER = bool(int(os.getenv('USE_EXTERNAL_DB_SERVER') or "1"))
->>>>>>> ea961b64
 
 EXTERNAL_DB_CREDENTIALS = str(Path.home().joinpath('.mindsdb_credentials.json'))
 
@@ -160,55 +156,10 @@
     TEST_CONFIG = prepare_config(config, override_integration_config=override)
 
 
-<<<<<<< HEAD
-def is_port_opened(port, host='127.0.0.1'):
-    ''' try connect to host:port, to check it open or not
-    '''
-    with closing(socket.socket(socket.AF_INET, socket.SOCK_STREAM)) as sock:
-        is_open = sock.connect_ex((host, int(port))) == 0
-    return is_open
-
-
-def wait_api_ready(config, api='mysql'):
-    port_num = config['api'][api]['port']
-    api_ready = wait_port(port_num, START_TIMEOUT)
-    return api_ready
-
-
-def wait_db(config, db_name):
-    m = DatabaseWrapper(config)
-
-    start_time = time.time()
-
-    connected = m.check_connections()[db_name]
-
-    while not connected and (time.time() - start_time) < START_TIMEOUT:
-        time.sleep(2)
-        connected = m.check_connections()[db_name]
-
-    return connected
-
-
-def is_container_run(name):
-    docker_client = docker.from_env()
-    try:
-        containers = docker_client.containers.list()
-    except Exception:
-        # In case docker is running for sudo or another user
-        return True
-    containers = [x.name for x in containers if x.status == 'running']
-    return name in containers
-
-
 def get_test_csv(name, source, lines_count=None, rewrite=False, column_names=None):
-=======
-def get_test_csv(name, url, lines_count=None, rewrite=False):
->>>>>>> ea961b64
     test_csv_path = TESTS_ROOT.joinpath('temp/', name).resolve()
     if not test_csv_path.is_file() or rewrite:
         shutil.copy(source, test_csv_path)
-        # with open(test_csv_path, 'wb') as f:
-        #     f.write(r.content)
         if lines_count is not None:
             fp = str(test_csv_path)
             p = subprocess.Popen(
