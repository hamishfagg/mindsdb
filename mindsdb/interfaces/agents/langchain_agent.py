import json
from concurrent.futures import as_completed, TimeoutError
from typing import Dict, Iterable, List
from uuid import uuid4
import os
import re

from langchain.agents import AgentExecutor
from langchain.agents.initialize import initialize_agent
from langchain.chains.conversation.memory import ConversationSummaryBufferMemory
from langchain.schema import SystemMessage
from langchain_community.chat_models import ChatAnthropic, ChatOpenAI, ChatAnyscale, ChatLiteLLM, ChatOllama
from langchain_core.prompts import PromptTemplate
from langchain_core.tools import Tool
from langfuse import Langfuse
from langfuse.callback import CallbackHandler

import numpy as np
import pandas as pd

from mindsdb.integrations.handlers.openai_handler.constants import CHAT_MODELS as OPEN_AI_CHAT_MODELS
from mindsdb.integrations.libs.llm.utils import get_llm_config
from mindsdb.integrations.utilities.handler_utils import get_api_key
from mindsdb.utilities import log
from mindsdb.utilities.context_executor import ContextThreadPoolExecutor
from mindsdb.interfaces.storage import db

from .mindsdb_chat_model import ChatMindsdb
from .callback_handlers import LogCallbackHandler, ContextCaptureCallback
from .langfuse_callback_handler import LangfuseCallbackHandler, get_metadata, get_tags
from .tools import _build_retrieval_tool
from .safe_output_parser import SafeOutputParser

from .constants import (
    DEFAULT_AGENT_TIMEOUT_SECONDS,
    DEFAULT_AGENT_TYPE,
    DEFAULT_MAX_ITERATIONS,
    DEFAULT_MAX_TOKENS,
    SUPPORTED_PROVIDERS,
    ANTHROPIC_CHAT_MODELS,
    OLLAMA_CHAT_MODELS,
    USER_COLUMN,
    ASSISTANT_COLUMN
)
from ..skills.skill_tool import skill_tool, SkillType
from ...integrations.utilities.rag.settings import DEFAULT_RAG_PROMPT_TEMPLATE

_PARSING_ERROR_PREFIXES = ['An output parsing error occurred', 'Could not parse LLM output']

logger = log.getLogger(__name__)


def get_llm_provider(args: Dict) -> str:
    if 'provider' in args:
        return args['provider']
    if args['model_name'] in ANTHROPIC_CHAT_MODELS:
        return 'anthropic'
    if args['model_name'] in OPEN_AI_CHAT_MODELS:
        return 'openai'
    if args['model_name'] in OLLAMA_CHAT_MODELS:
        return 'ollama'
    raise ValueError("Invalid model name. Please define a supported llm provider")


def get_embedding_model_provider(args: Dict) -> str:
    if 'embedding_model_provider' in args:
        return args['embedding_model_provider']
    if 'embedding_model_provider' not in args:
        logger.warning('No embedding model provider specified. trying to use llm provider.')
        return args.get('embedding_model_provider', get_llm_provider(args))
    raise ValueError("Invalid model name. Please define provider")


def get_chat_model_params(args: Dict) -> Dict:
    model_config = args.copy()
    # Include API keys.
    model_config['api_keys'] = {
        p: get_api_key(p, model_config, None, strict=False) for p in SUPPORTED_PROVIDERS
    }
    llm_config = get_llm_config(args.get('provider', get_llm_provider(args)), model_config)
    config_dict = llm_config.model_dump()
    config_dict = {k: v for k, v in config_dict.items() if v is not None}
    return config_dict


def create_chat_model(args: Dict):
    model_kwargs = get_chat_model_params(args)

    def _get_tiktoken_model_name(model: str) -> str:
        if model.startswith('gpt-4'):
            return 'gpt-4'
        return model

    if args['provider'] == 'anthropic':
        return ChatAnthropic(**model_kwargs)
    if args['provider'] == 'openai':
        # Some newer GPT models (e.g. gpt-4o when released) don't have token counting support yet.
        # By setting this manually in ChatOpenAI, we count tokens like compatible GPT models.
        model_kwargs['tiktoken_model_name'] = _get_tiktoken_model_name(model_kwargs.get('model_name'))
        return ChatOpenAI(**model_kwargs)
    if args['provider'] == 'anyscale':
        return ChatAnyscale(**model_kwargs)
    if args['provider'] == 'litellm':
        return ChatLiteLLM(**model_kwargs)
    if args['provider'] == 'ollama':
        return ChatOllama(**model_kwargs)
    if args['provider'] == 'mindsdb':
        return ChatMindsdb(**model_kwargs)
    raise ValueError(f'Unknown provider: {args["provider"]}')


class LangchainAgent:
    def __init__(self, agent: db.Agents, model):

        self.llm = None
        self.embedding_model = None
        self.agent = agent
        args = agent.params.copy()
        args['model_name'] = agent.model_name
        args['provider'] = agent.provider
        args['embedding_model_provider'] = args.get('embedding_model', get_embedding_model_provider(args))

        # agent is using current langchain model
        if agent.provider == 'mindsdb':
            args['model_name'] = agent.model_name

            # get prompt
            prompt_template = model['problem_definition'].get('using', {}).get('prompt_template')
            if prompt_template is not None:
                # only update prompt_template if it is set on the model
                args['prompt_template'] = prompt_template

        if args.get('prompt_template') is None:
            if args.get('mode') == 'retrieval':
                args['prompt_template'] = DEFAULT_RAG_PROMPT_TEMPLATE
            else:
                raise ValueError('Please provide a `prompt_template` or set `mode=retrieval`')

        self.args = args
        self.trace_id = None
        self.observation_id = None
        self.log_callback_handler = None
        self.langfuse_callback_handler = None  # native langfuse callback handler
        self.mdb_langfuse_callback_handler = None  # custom (see langfuse_callback_handler.py)

    def get_completion(self, messages, trace_id, observation_id, stream: bool = False):
        if stream:
            return self._get_completion_stream(messages, trace_id, observation_id)
        self.trace_id = trace_id
        self.observation_id = observation_id

        args = self.args

        df = pd.DataFrame(messages)

        # Back compatibility for old models
        self.provider = args.get('provider', get_llm_provider(args))

        df = df.reset_index(drop=True)
        agent = self.create_agent(df, args)
        # Use last message as prompt, remove other questions.
        user_column = args.get('user_column', USER_COLUMN)
        df.iloc[:-1, df.columns.get_loc(user_column)] = None
        return self.run_agent(df, agent, args)

    def _get_completion_stream(self, messages: List[dict], trace_id: str, observation_id: str) -> Iterable[Dict]:
        '''
        Gets a completion as a stream of chunks from given messages.

        Args:
            messages (List[dict]): Messages to get completion chunks for
            trace_id (str): Langfuse trace ID to use
            observation_id (str): Langfuse parent observation Id to use

        Returns:
            chunks (Iterable[object]): Completion chunks
        '''
        self.trace_id = trace_id
        self.observation_id = observation_id

        args = self.args

        df = pd.DataFrame(messages)

        # Back compatibility for old models
        self.provider = args.get('provider', get_llm_provider(args))

        self.embedding_model_provider = args.get('embedding_model', get_embedding_model_provider(args))

        df = df.reset_index(drop=True)
        agent = self.create_agent(df, args)
        # Use last message as prompt, remove other questions.
        user_column = args.get('user_column', USER_COLUMN)
        df.iloc[:-1, df.columns.get_loc(user_column)] = None
        return self.stream_agent(df, agent, args)

    def create_agent(self, df: pd.DataFrame, args: Dict = None) -> AgentExecutor:
        # Set up tools.
        llm = create_chat_model(args)
        self.llm = llm
        if args.get('mode') == 'retrieval':
            self.set_embedding_model(args)
            self.args.pop('mode')

        tools = []
        skills = self.agent.skills or []
        for skill in skills:
            tools += self.langchain_tools_from_skill(skill, {}, llm)

        # Prefer prediction prompt template over original if provided.
        prompt_template = args['prompt_template']

        # Set up memory.
        memory = ConversationSummaryBufferMemory(llm=llm,
                                                 input_key='input',
                                                 output_key='output',
                                                 max_token_limit=args.get('max_tokens', DEFAULT_MAX_TOKENS),
                                                 memory_key='chat_history')
        memory.chat_memory.messages.insert(0, SystemMessage(content=prompt_template))
        # User - Assistant conversation. All except the last message.
        user_column = args.get('user_column', USER_COLUMN)
        assistant_column = args.get('assistant_column', ASSISTANT_COLUMN)
        for row in df[:-1].to_dict('records'):
            question = row[user_column]
            answer = row[assistant_column]
            if question:
                memory.chat_memory.add_user_message(question)
            if answer:
                memory.chat_memory.add_ai_message(answer)

        agent_type = args.get('agent_type', DEFAULT_AGENT_TYPE)
        agent_executor = initialize_agent(
            tools,
            llm,
            agent=agent_type,
            # Use custom output parser to handle flaky LLMs that don't ALWAYS conform to output format.
            agent_kwargs={'output_parser': SafeOutputParser()},
            # Calls the agent’s LLM Chain one final time to generate a final answer based on the previous steps
            early_stopping_method='generate',
            handle_parsing_errors=self._handle_parsing_errors,
            # Timeout per agent invocation.
            max_execution_time=args.get('timeout_seconds', args.get('timeout_seconds', DEFAULT_AGENT_TIMEOUT_SECONDS)),
            max_iterations=args.get('max_iterations', args.get('max_iterations', DEFAULT_MAX_ITERATIONS)),
            memory=memory,
            verbose=args.get('verbose', args.get('verbose', True))
        )
        return agent_executor

    def langchain_tools_from_skill(self, skill, pred_args, llm):
        # Makes Langchain compatible tools from a skill
        tools = skill_tool.get_tools_from_skill(skill, llm)

        all_tools = []
        for tool in tools:
            if skill.type == SkillType.RETRIEVAL.value:
                pred_args['embedding_model'] = self.embedding_model
                pred_args['llm'] = self.llm
                all_tools.append(_build_retrieval_tool(tool, pred_args, skill))
                continue
            if isinstance(tool, dict):
                all_tools.append(Tool(
                    name=tool['name'],
                    func=tool['func'],
                    description=tool['description'],
                    return_direct=True
                ))
                continue
            all_tools.append(tool)
        return all_tools

    def _get_agent_callbacks(self, args: Dict) -> List:

        if self.log_callback_handler is None:
            self.log_callback_handler = LogCallbackHandler(logger)

        all_callbacks = [self.log_callback_handler]

        langfuse_public_key = args.get('langfuse_public_key', os.getenv('LANGFUSE_PUBLIC_KEY'))
        langfuse_secret_key = args.get('langfuse_secret_key', os.getenv('LANGFUSE_SECRET_KEY'))
        langfuse_host = args.get('langfuse_host', os.getenv('LANGFUSE_HOST'))
        are_langfuse_args_present = bool(langfuse_public_key) and bool(langfuse_secret_key) and bool(langfuse_host)

        if are_langfuse_args_present:
            if self.langfuse_callback_handler is None:
                trace_name = args.get('trace_id',
                                      f'NativeTrace-...{self.trace_id[-7:]}' if self.trace_id is not None
                                      else 'NativeTrace-MindsDB-AgentExecutor')
                metadata = get_metadata(args)
                self.langfuse_callback_handler = CallbackHandler(
                    public_key=langfuse_public_key,
                    secret_key=langfuse_secret_key,
                    host=langfuse_host,
                    trace_name=trace_name,
                    tags=get_tags(metadata),
                    metadata=metadata,
                )
                if not self.langfuse_callback_handler.auth_check():
                    logger.error(f'Incorrect Langfuse credentials provided to Langchain handler. Full args: {args}')

            # custom tracer
            if self.mdb_langfuse_callback_handler is None:
                trace_id = args.get('trace_id', self.trace_id or None)
                observation_id = args.get('observation_id', self.observation_id or uuid4().hex)
                langfuse = Langfuse(
                    host=langfuse_host,
                    public_key=langfuse_public_key,
                    secret_key=langfuse_secret_key
                )
                self.mdb_langfuse_callback_handler = LangfuseCallbackHandler(
                    langfuse=langfuse,
                    trace_id=trace_id,
                    observation_id=observation_id,
                )

        # obs: we may want to unify these; native langfuse handler provides details as a tree on a sub-step of the overarching custom one  # noqa
        if self.langfuse_callback_handler is not None:
            all_callbacks.append(self.langfuse_callback_handler)

        if self.mdb_langfuse_callback_handler:
            all_callbacks.append(self.mdb_langfuse_callback_handler)

        return all_callbacks

    def _handle_parsing_errors(self, error: Exception) -> str:
        response = str(error)
        for p in _PARSING_ERROR_PREFIXES:
            if response.startswith(p):
                # As a somewhat dirty workaround, we accept the output formatted incorrectly and use it as a response.
                #
                # Ideally, in the future, we would write a parser that is more robust and flexible than the one Langchain uses.
                # Response is wrapped in ``
                logger.info('Handling parsing error, salvaging response...')
                response_output = response.split('`')
                if len(response_output) >= 2:
                    response = response_output[-2]

                # Wrap response in Langchain conversational react format.
                langchain_react_formatted_response = f'''Thought: Do I need to use a tool? No
AI: {response}'''
                return langchain_react_formatted_response
        return f'Agent failed with error:\n{str(error)}...'

    def run_agent(self, df: pd.DataFrame, agent: AgentExecutor, args: Dict) -> pd.DataFrame:
<<<<<<< HEAD
=======
        # Prefer prediction time prompt template, if available.
>>>>>>> be3844e0
        base_template = args.get('prompt_template', args['prompt_template'])
        return_context = args.get('return_context', False)

        input_variables = []
        matches = list(re.finditer("{{(.*?)}}", base_template))

        for m in matches:
            input_variables.append(m[0].replace('{', '').replace('}', ''))
        empty_prompt_ids = np.where(df[input_variables].isna().all(axis=1).values)[0]

        base_template = base_template.replace('{{', '{').replace('}}', '}')
        prompts = []

        user_column = args.get('user_column', USER_COLUMN)
        for i, row in df.iterrows():
            if i not in empty_prompt_ids:
                prompt = PromptTemplate(input_variables=input_variables, template=base_template)
                kwargs = {}
                for col in input_variables:
                    kwargs[col] = row[col] if row[col] is not None else ''  # add empty quote if data is missing
                prompts.append(prompt.format(**kwargs))
            elif row.get(user_column):
                # Just add prompt
                prompts.append(row[user_column])

        def _invoke_agent_executor_with_prompt(agent_executor, prompt):
            if not prompt:
                return {'context': [], 'answer': ''} if return_context else ''
            try:
                context_callback = ContextCaptureCallback()
                callbacks = self._get_agent_callbacks(args)
                callbacks.append(context_callback)

                result = agent_executor.invoke(prompt, config={'callbacks': callbacks})

                if return_context:
                    captured_context = context_callback.get_contexts()
                    if isinstance(result, dict) and 'output' in result:
                        output = result['output']
                        return {'context': captured_context, 'answer': output}
                    else:
                        return {'context': captured_context, 'answer': str(result)}
                else:
                    return result['output'] if isinstance(result, dict) and 'output' in result else str(result)
            except Exception as e:
                error_message = f"An error occurred during agent execution: {str(e)}"
                logger.error(error_message, exc_info=True)
                return {'context': [], 'answer': error_message} if return_context else error_message

        completions = []
        contexts = [] if return_context else None

        max_workers = args.get('max_workers', None)
        agent_timeout_seconds = args.get('timeout', DEFAULT_AGENT_TIMEOUT_SECONDS)

        with ContextThreadPoolExecutor(max_workers=max_workers) as executor:
            futures = [executor.submit(_invoke_agent_executor_with_prompt, agent, prompt) for prompt in prompts]
            try:
                for future in as_completed(futures, timeout=agent_timeout_seconds):
                    result = future.result()
                    if result is None:
                        result = {'context': [],
                                  'answer': "No response generated"} if return_context else "No response generated"

                    if return_context:
                        completions.append(result.get('answer', ''))
                        contexts.append(result.get('context', []))
                    else:
                        completions.append(result)
            except TimeoutError:
                timeout_message = "I'm sorry! I couldn't come up with a response in time. Please try again."
                logger.warning(f"Agent execution timed out after {agent_timeout_seconds} seconds")
                for _ in range(len(futures) - len(completions)):
                    completions.append(timeout_message)
                    if return_context:
                        contexts.append([])

        # Add null completion for empty prompts
        for i in sorted(empty_prompt_ids)[:-1]:
            completions.insert(i, None)
            if return_context:
                contexts.insert(i, [])

        # Create DataFrame with completions and context if required
        if return_context:
            pred_df = pd.DataFrame({
                ASSISTANT_COLUMN: completions,
                'context': [json.dumps(ctx) for ctx in contexts]  # Serialize context to JSON string
            })
        else:
            pred_df = pd.DataFrame(completions, columns=[ASSISTANT_COLUMN])

        return pred_df

    def stream_agent(self, df: pd.DataFrame, agent_executor: AgentExecutor, args: Dict) -> Iterable[Dict]:
        '''
        Streams completion chunks for an agent.

        Args:
            df (pd.DataFrame): DataFrame to use as messages input
            agent_executor (AgentExecutor): Executor to use for streaming agent
            args (Dict): Args to pass to agent

        Returns:
            chunks (Iterable[Dict]): Completion chunks for agent
        '''
        # Prefer prediction time prompt template, if available.
        base_template = args.get('prompt_template', args['prompt_template'])
        input_variables = []
        matches = list(re.finditer("{{(.*?)}}", base_template))

        for m in matches:
            input_variables.append(m[0].replace('{', '').replace('}', ''))

        base_template = base_template.replace('{{', '{').replace('}}', '}')
        first_row = df.iloc[0]
        prompt_template = PromptTemplate(input_variables=input_variables, template=base_template)
        kwargs = {}
        for col in input_variables:
            kwargs[col] = first_row[col] if first_row[col] is not None else ''  # add empty quote if data is missing
        prompt = prompt_template.format(**kwargs)
        if not prompt:
            return
        for chunk in agent_executor.stream(prompt, config={'callbacks': self._get_agent_callbacks(args)}):
            yield chunk<|MERGE_RESOLUTION|>--- conflicted
+++ resolved
@@ -4,6 +4,8 @@
 from uuid import uuid4
 import os
 import re
+import numpy as np
+import pandas as pd
 
 from langchain.agents import AgentExecutor
 from langchain.agents.initialize import initialize_agent
@@ -15,12 +17,10 @@
 from langfuse import Langfuse
 from langfuse.callback import CallbackHandler
 
-import numpy as np
-import pandas as pd
-
 from mindsdb.integrations.handlers.openai_handler.constants import CHAT_MODELS as OPEN_AI_CHAT_MODELS
 from mindsdb.integrations.libs.llm.utils import get_llm_config
 from mindsdb.integrations.utilities.handler_utils import get_api_key
+from mindsdb.integrations.handlers.langchain_embedding_handler.langchain_embedding_handler import construct_model_from_args
 from mindsdb.utilities import log
 from mindsdb.utilities.context_executor import ContextThreadPoolExecutor
 from mindsdb.interfaces.storage import db
@@ -194,6 +194,24 @@
         df.iloc[:-1, df.columns.get_loc(user_column)] = None
         return self.stream_agent(df, agent, args)
 
+    def set_embedding_model(self, args):
+        # Set up embeddings model if needed.
+
+        embeddings_args = args.pop('embedding_model_args', {})
+
+        # no embedding model args provided, use default provider.
+        if not embeddings_args:
+            embeddings_provider = get_embedding_model_provider(args)
+            logger.warning("'embedding_model_args' not found in input params, "
+                           f"Trying to use LLM provider: {embeddings_provider}"
+                           )
+            embeddings_args['class'] = embeddings_provider
+            # Include API keys if present.
+            embeddings_args.update({k: v for k, v in args.items() if 'api_key' in k})
+
+        # create embeddings model
+        self.embedding_model = construct_model_from_args(embeddings_args)
+
     def create_agent(self, df: pd.DataFrame, args: Dict = None) -> AgentExecutor:
         # Set up tools.
         llm = create_chat_model(args)
@@ -216,6 +234,7 @@
                                                  output_key='output',
                                                  max_token_limit=args.get('max_tokens', DEFAULT_MAX_TOKENS),
                                                  memory_key='chat_history')
+
         memory.chat_memory.messages.insert(0, SystemMessage(content=prompt_template))
         # User - Assistant conversation. All except the last message.
         user_column = args.get('user_column', USER_COLUMN)
@@ -341,10 +360,7 @@
         return f'Agent failed with error:\n{str(error)}...'
 
     def run_agent(self, df: pd.DataFrame, agent: AgentExecutor, args: Dict) -> pd.DataFrame:
-<<<<<<< HEAD
-=======
         # Prefer prediction time prompt template, if available.
->>>>>>> be3844e0
         base_template = args.get('prompt_template', args['prompt_template'])
         return_context = args.get('return_context', False)
 
