--- conflicted
+++ resolved
@@ -1,10 +1,5 @@
 import ast
-<<<<<<< HEAD
-import difflib
-import hashlib
-=======
 import uuid
->>>>>>> 8ad2e92d
 from enum import Enum
 from typing import Any, List, Optional
 
@@ -121,37 +116,6 @@
         },
     ]
 
-<<<<<<< HEAD
-    # def __init__(self, name: str, **kwargs):
-    #     super().__init__(name)
-    #     kwargs["connection_data"].pop("password", None)
-    #     self.handler_storage = HandlerStorage(kwargs.get("integration_id"))
-    #
-    #     _config = kwargs.get("connection_data")
-    #     _config["vector_store"] = name
-    #
-    #     self.config = VectorStoreHandlerConfig(**_config)
-    #
-    #     self.is_connected = False
-    #     self.persist_directory = None
-    #
-    #     if self.config.persist_directory and not self.handler_storage.is_temporal:
-    #         # get full persistence directory from handler storage
-    #         self.persist_directory = self.handler_storage.folder_get(
-    #             self.config.persist_directory
-    #         )
-    #
-    # def __del__(self):
-    #     if self.is_connected is True:
-    #         if self.persist_directory:
-    #             # sync folder to handler storage
-    #             self.handler_storage.folder_sync(self.persist_directory)
-    #
-    #         self.disconnect()
-    #
-    # def disconnect(self):
-    #     raise NotImplementedError()
-=======
     def __init__(self, name: str):
         super().__init__(name)
 
@@ -159,7 +123,6 @@
         """Create validation for input parameters."""
 
         return NotImplementedError()
->>>>>>> 8ad2e92d
 
     def _value_or_self(self, value):
         if isinstance(value, Constant):
